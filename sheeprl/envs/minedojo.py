--- conflicted
+++ resolved
@@ -51,11 +51,7 @@
         self._width = width
         self._pitch_limits = pitch_limits
         self._pos = kwargs.pop("start_position", None)
-<<<<<<< HEAD
-        self._break_speed_multiplier = kwargs.pop("start_position", 100)
-=======
         self._break_speed_multiplier = kwargs.pop("break_speed_multiplier", 100)
->>>>>>> d76c7cba
         self._start_pos = copy.deepcopy(self._pos)
         self._sticky_attack = sticky_attack
         self._sticky_jump = sticky_jump
@@ -79,48 +75,23 @@
             break_speed_multiplier=self._break_speed_multiplier,
             **kwargs,
         )
-<<<<<<< HEAD
-        # inventory
-        self._inventory = {}
-        self._inventory_names = None
-        # action and observations space
-        self._action_space = gym.spaces.MultiDiscrete(
-            np.array([len(ACTION_MAP.keys()), len(ALL_CRAFT_SMELT_ITEMS), N_ALL_ITEMS])
-        )
-        self._observation_space = gym.spaces.Dict(
-=======
         self._inventory = {}
         self._inventory_names = None
         self.action_space = gym.spaces.MultiDiscrete(
             np.array([len(ACTION_MAP.keys()), len(ALL_CRAFT_SMELT_ITEMS), N_ALL_ITEMS])
         )
         self.observation_space = gym.spaces.Dict(
->>>>>>> d76c7cba
             {
                 "rgb": gym.spaces.Box(0, 255, self._env.observation_space["rgb"].shape, np.uint8),
                 "inventory": gym.spaces.Box(0.0, np.inf, (N_ALL_ITEMS,), np.float32),
                 "equipment": gym.spaces.Box(0.0, 1.0, (N_ALL_ITEMS,), np.int32),
                 "life_stats": gym.spaces.Box(0.0, np.array([20.0, 20.0, 300.0]), (3,), np.float32),
-<<<<<<< HEAD
-                "masks": gym.spaces.Dict(
-                    {
-                        "action_type": gym.spaces.Box(0, 1, (len(ACTION_MAP),), np.bool_),
-                        "equip/place": gym.spaces.Box(0, 1, (N_ALL_ITEMS,), np.bool_),
-                        "desrtoy": gym.spaces.Box(0, 1, (N_ALL_ITEMS,), np.bool_),
-                        "craft_smelt": gym.spaces.Box(0, 1, (len(ALL_CRAFT_SMELT_ITEMS),), np.bool_),
-                    }
-                ),
-            }
-        )
-        # Env attributes
-=======
                 "mask_action_type": gym.spaces.Box(0, 1, (len(ACTION_MAP),), bool),
                 "mask_equip/place": gym.spaces.Box(0, 1, (N_ALL_ITEMS,), bool),
                 "mask_desrtoy": gym.spaces.Box(0, 1, (N_ALL_ITEMS,), bool),
                 "mask_craft_smelt": gym.spaces.Box(0, 1, (len(ALL_CRAFT_SMELT_ITEMS),), bool),
             }
         )
->>>>>>> d76c7cba
         self.render_mode: str = "rgb_array"
         self.seed(seed=seed)
 
@@ -128,27 +99,17 @@
         return getattr(self._env, name)
 
     def _convert_inventory(self, inventory: Dict[str, Any]) -> np.ndarray:
-<<<<<<< HEAD
-        converted_inventory = np.zeros(N_ALL_ITEMS)
-        self._inventory = {}
-        self._inventory_names = inventory["name"].copy()
-        for i, (item, quantity) in enumerate(zip(inventory["name"], inventory["quantity"])):
-=======
         # the inventory counts, as a vector with one entry for each Minecraft item
         converted_inventory = np.zeros(N_ALL_ITEMS)
         self._inventory = {}  # map for each item the position in the inventory
         self._inventory_names = inventory["name"].copy()  # names of the objects in the inventory
         for i, (item, quantity) in enumerate(zip(inventory["name"], inventory["quantity"])):
             # save all the position of the items in the inventory
->>>>>>> d76c7cba
             if item not in self._inventory:
                 self._inventory[item] = [i]
             else:
                 self._inventory[item].append(i)
-<<<<<<< HEAD
-=======
             # count the items in the inventory
->>>>>>> d76c7cba
             if item == "air":
                 converted_inventory[ITEM_NAME_TO_ID[item]] += 1
             else:
@@ -168,29 +129,15 @@
             equip_mask[idx] = eqp_mask
             destroy_mask[idx] = dst_mask
         return {
-<<<<<<< HEAD
-            "action_type": np.concatenate((np.array([True] * 12), masks["action_type"][1:])),
-            "equip/place": equip_mask,
-            "desrtoy": destroy_mask,
-            "craft_smelt": masks["craft_smelt"],
-=======
             "mask_action_type": np.concatenate((np.array([True] * 12), masks["action_type"][1:])),
             "mask_equip/place": equip_mask,
             "mask_desrtoy": destroy_mask,
             "mask_craft_smelt": masks["craft_smelt"],
->>>>>>> d76c7cba
         }
 
     def _convert_action(self, action: np.ndarray) -> np.ndarray:
         converted_action = ACTION_MAP[int(action[0])].copy()
         if self._sticky_attack:
-<<<<<<< HEAD
-            if converted_action[5] == 3:
-                self._sticky_attack_counter = self._sticky_attack
-            if self._sticky_attack_counter > 0:
-                converted_action[5] = 3
-                converted_action[2] = 0
-=======
             # 5 is the index of the functional actions (e.g., use, attack, equip, ...)
             # 3 is the value for the attack action
             if converted_action[5] == 3:
@@ -199,24 +146,11 @@
             # (0 in the position 5 of the converted actions), then the attack action is repeated
             if self._sticky_attack_counter > 0 and converted_action[5] == 0:
                 converted_action[5] = 3
->>>>>>> d76c7cba
                 self._sticky_attack_counter -= 1
             # it the selected action is not attack, then the agent stops the sticky attack
             elif converted_action[5] != 3:
                 self._sticky_attack = 0
         if self._sticky_jump:
-<<<<<<< HEAD
-            if converted_action[2] == 1:
-                self._sticky_jump_counter = self._sticky_jump
-            if self._sticky_jump_counter > 0:
-                converted_action[2] = 1
-                if converted_action[0] == converted_action[1] == 0:
-                    converted_action[0] = 1
-                self._sticky_jump_counter -= 1
-
-        converted_action[6] = int(action[1]) if converted_action[5] == 4 else 0
-        if converted_action[5] == 5 or converted_action[5] == 6 or converted_action[5] == 7:
-=======
             # 2 is the index of the jump/sneak/sprint actions, 1 is the value for the jump action
             if converted_action[2] == 1:
                 self._sticky_jump_counter = self._sticky_jump - 1
@@ -237,7 +171,6 @@
         # if the agent selects the equip/place/destroy action (value 5 or 6 or 7 in index 5 of the converted actions),
         # then it also selects the element to equip/place/destroy
         if converted_action[5] in {5, 6, 7}:
->>>>>>> d76c7cba
             converted_action[7] = self._inventory[ITEM_ID_TO_NAME[int(action[2])]][0]
         else:
             converted_action[7] = 0
@@ -251,11 +184,7 @@
             "life_stats": np.concatenate(
                 (obs["life_stats"]["life"], obs["life_stats"]["food"], obs["life_stats"]["oxygen"])
             ),
-<<<<<<< HEAD
-            "masks": self._convert_masks(obs["masks"]),
-=======
             **self._convert_masks(obs["masks"]),
->>>>>>> d76c7cba
         }
 
     def seed(self, seed: Optional[int] = None) -> None:
