--- conflicted
+++ resolved
@@ -72,11 +72,7 @@
 @torch.no_grad()
 def player(args: PPOPixelContinuousArgs, world_collective: TorchCollective, player_trainer_collective: TorchCollective):
     root_dir = (
-<<<<<<< HEAD
-        os.path.join("logs", "ppo_pixel_continuous", args.root_dir)
-=======
         args.root_dir
->>>>>>> 5f4fb032
         if args.root_dir is not None
         else os.path.join("logs", "ppo_pixel_continuous", datetime.today().strftime("%Y-%m-%d_%H-%M-%S"))
     )
