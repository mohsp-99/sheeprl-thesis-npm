from typing import Any, Dict, Optional, Sequence, Tuple

from lightning.fabric import Fabric
from lightning.fabric.wrappers import _FabricModule
from torch import Tensor, nn

from sheeprl.algos.dreamer_v1.agent import WorldModel
from sheeprl.algos.dreamer_v1.agent import build_models as dv1_build_models
from sheeprl.algos.dreamer_v2.agent import Actor, MinedojoActor
from sheeprl.algos.p2e_dv1.args import P2EDV1Args
from sheeprl.models.models import MLP
from sheeprl.utils.utils import init_weights


def build_models(
    fabric: Fabric,
    actions_dim: Sequence[int],
    is_continuous: bool,
    args: P2EDV1Args,
    obs_space: Dict[str, Any],
    cnn_keys: Sequence[str],
    mlp_keys: Sequence[str],
    world_model_state: Optional[Dict[str, Tensor]] = None,
    actor_task_state: Optional[Dict[str, Tensor]] = None,
    critic_task_state: Optional[Dict[str, Tensor]] = None,
    actor_exploration_state: Optional[Dict[str, Tensor]] = None,
    critic_exploration_state: Optional[Dict[str, Tensor]] = None,
) -> Tuple[WorldModel, _FabricModule, _FabricModule, _FabricModule, _FabricModule]:
    """Build the models and wrap them with Fabric.

    Args:
        fabric (Fabric): the fabric object.
        actions_dim (Sequence[int]): the dimension of the actions.
<<<<<<< HEAD
        observation_shape (Tuple[int, ...]): the shape of the observations.
        is_continuous (bool): whether or not the actions are continuous.
        args (DreamerV1Args): the hyper-parameters of DreamerV1.
        obs_space (Dict[str, Any]): the observation space.
        cnn_keys (Sequence[str]): the keys of the observation space to encode through the cnn encoder.
        mlp_keys (Sequence[str]): the keys of the observation space to encode through the mlp encoder.
=======
        is_continuous (bool): whether or not the actions are continuous.
        args (P2EDV1Args): the hyper-parameters of DreamerV1.
        obs_space (Dict[str, Any]): the observation space.
        cnn_keys (Sequence[str]): the keys of the observation space to encoded by the cnn encoder.
        mlp_keys (Sequence[str]): the keys of the observation space to encoded by the mlp encoder.
>>>>>>> f336e63d
        world_model_state (Dict[str, Tensor], optional): the state of the world model.
            Default to None.
        actor_task_state (Dict[str, Tensor], optional): the state of the actor_task.
            Default to None.
        critic_task_state (Dict[str, Tensor], optional): the state of the critic_task.
            Default to None.
        actor_exploration_state (Dict[str, Tensor], optional): the state of the actor_exploration.
            Default to None.
        critic_exploration_state (Dict[str, Tensor], optional): the state of the critic_exploration.
            Default to None.

    Returns:
        The world model (WorldModel): composed by the encoder, rssm, observation and
        reward models and the continue model.
        The actor_task (_FabricModule).
        The critic_task (_FabricModule).
        The actor_exploration (_FabricModule).
        The critic_exploration (_FabricModule).
    """
    # minecraft environment does not support grayscale observations
    if args.cnn_channels_multiplier <= 0:
        raise ValueError(f"cnn_channels_multiplier must be greater than zero, given {args.cnn_channels_multiplier}")
    if args.dense_units <= 0:
        raise ValueError(f"dense_units must be greater than zero, given {args.dense_units}")
    try:
        dense_act = getattr(nn, args.dense_act)
    except AttributeError:
        raise ValueError(
            f"Invalid value for dense_act, given {args.dense_act}, "
            "must be one of https://pytorch.org/docs/stable/nn.html#non-linear-activations-weighted-sum-nonlinearity"
        )

    # Sizes
    latent_state_size = args.stochastic_size + args.recurrent_state_size

    # Create exploration models
    world_model, actor_exploration, critic_exploration = dv1_build_models(
        fabric,
        actions_dim=actions_dim,
        is_continuous=is_continuous,
        args=args,
        obs_space=obs_space,
        cnn_keys=cnn_keys,
        mlp_keys=mlp_keys,
        world_model_state=world_model_state,
        actor_state=actor_exploration_state,
        critic_state=critic_exploration_state,
    )
    if "minedojo" in args.env_id:
        actor_task = MinedojoActor(
            latent_state_size,
            actions_dim,
            is_continuous,
            args.actor_init_std,
            args.actor_min_std,
            args.dense_units,
            dense_act,
            args.mlp_layers,
            distribution="tanh_normal",
            layer_norm=False,
        )
    else:
        actor_task = Actor(
            latent_state_size,
            actions_dim,
            is_continuous,
            args.actor_init_std,
            args.actor_min_std,
            args.dense_units,
            dense_act,
            args.mlp_layers,
            distribution="tanh_normal",
            layer_norm=False,
        )
    critic_task = MLP(
        input_dims=latent_state_size,
        output_dim=1,
        hidden_sizes=[args.dense_units] * args.mlp_layers,
        activation=dense_act,
        flatten_dim=None,
    )
    actor_task.apply(init_weights)
    critic_task.apply(init_weights)

    # Load task models from checkpoint
    if actor_task_state:
        actor_task.load_state_dict(actor_task_state)
    if critic_task_state:
        critic_task.load_state_dict(critic_task_state)

    # Setup task models with Fabric
    actor_task = fabric.setup_module(actor_task)
    critic_task = fabric.setup_module(critic_task)

    return world_model, actor_task, critic_task, actor_exploration, critic_exploration<|MERGE_RESOLUTION|>--- conflicted
+++ resolved
@@ -31,20 +31,11 @@
     Args:
         fabric (Fabric): the fabric object.
         actions_dim (Sequence[int]): the dimension of the actions.
-<<<<<<< HEAD
-        observation_shape (Tuple[int, ...]): the shape of the observations.
-        is_continuous (bool): whether or not the actions are continuous.
-        args (DreamerV1Args): the hyper-parameters of DreamerV1.
-        obs_space (Dict[str, Any]): the observation space.
-        cnn_keys (Sequence[str]): the keys of the observation space to encode through the cnn encoder.
-        mlp_keys (Sequence[str]): the keys of the observation space to encode through the mlp encoder.
-=======
         is_continuous (bool): whether or not the actions are continuous.
         args (P2EDV1Args): the hyper-parameters of DreamerV1.
         obs_space (Dict[str, Any]): the observation space.
         cnn_keys (Sequence[str]): the keys of the observation space to encoded by the cnn encoder.
         mlp_keys (Sequence[str]): the keys of the observation space to encoded by the mlp encoder.
->>>>>>> f336e63d
         world_model_state (Dict[str, Tensor], optional): the state of the world model.
             Default to None.
         actor_task_state (Dict[str, Tensor], optional): the state of the actor_task.
