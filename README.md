--- conflicted
+++ resolved
@@ -20,11 +20,7 @@
 | DroQ                      | :heavy_check_mark: | :x:                | :x:                | :heavy_check_mark: | :x:                | :heavy_check_mark: |
 | Dreamer-V1                | :heavy_check_mark: | :x:                | :heavy_check_mark: | :heavy_check_mark: | :heavy_check_mark: | :heavy_check_mark: |
 | Dreamer-V2                | :heavy_check_mark: | :x:                | :heavy_check_mark: | :heavy_check_mark: | :heavy_check_mark: | :heavy_check_mark: |
-<<<<<<< HEAD
-| Dreamer-V3                | :heavy_check_mark: | :x:                | :heavy_check_mark: | :heavy_check_mark: | :heavy_check_mark: | :construction:     |
-=======
 | Dreamer-V3                | :heavy_check_mark: | :x:                | :heavy_check_mark: | :heavy_check_mark: | :heavy_check_mark: | :heavy_check_mark: |
->>>>>>> f336e63d
 | Plan2Explore (Dreamer V1) | :heavy_check_mark: | :x:                | :heavy_check_mark: | :heavy_check_mark: | :heavy_check_mark: | :heavy_check_mark: |
 | Plan2Explore (Dreamer V2) | :heavy_check_mark: | :x:                | :heavy_check_mark: | :heavy_check_mark: | :heavy_check_mark: | :heavy_check_mark: |
 
@@ -164,11 +160,7 @@
 
 > **Note**
 >
-<<<<<<< HEAD
 > you can find more information about the observation space by following this [link](./howto/select_observations.md).
-=======
-> you can find more information about the observation space by following this [link](https://github.com/Eclectic-Sheep/sheeprl/blob/main/howto/select_observations.md).
->>>>>>> f336e63d
 
 ### :chart_with_upwards_trend: Check your results
 
