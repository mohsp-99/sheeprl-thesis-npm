import importlib
import os
import shutil
import sys
import time
from contextlib import closing, nullcontext
from unittest import mock

import pytest
import torch.distributed as dist
from lightning import Fabric

from sheeprl.utils.imports import _IS_WINDOWS


@pytest.fixture(params=["1", "2", "3"])
def devices(request):
    return request.param


@pytest.fixture()
def standard_args():
    return ["--num_envs=1", "--dry_run"]


@pytest.fixture()
def start_time():
    return str(int(time.time()))


@pytest.fixture(autouse=True)
def mock_env_and_destroy(devices):
    with mock.patch.dict(os.environ, {"LT_ACCELERATOR": "cpu", "LT_DEVICES": str(devices)}) as _fixture:
        if _IS_WINDOWS and devices != "1":
            pytest.skip()
        yield _fixture
    if dist.is_initialized():
        dist.destroy_process_group()


def check_checkpoint(ckpt_path: str, target_keys: set, checkpoint_buffer: bool = True):
    fabric = Fabric(accelerator="cpu")

    # check the presence of the checkpoint
    assert os.path.isdir(ckpt_path)
    state = fabric.load(os.path.join(ckpt_path, os.listdir(ckpt_path)[-1]))

    # the keys in the checkpoint must match with the expected keys
    ckpt_keys = set(state.keys())
    assert len(ckpt_keys.intersection(target_keys)) == len(ckpt_keys) == len(target_keys)

    # if checkpoint_buffer is false, then "rb" cannot be in the checkpoint keys
    assert checkpoint_buffer or "rb" not in ckpt_keys

    # check args are saved
    assert os.path.exists(os.path.join(os.path.dirname(ckpt_path), "args.json"))


@pytest.mark.timeout(60)
@pytest.mark.parametrize("checkpoint_buffer", [True, False])
def test_droq(standard_args, checkpoint_buffer, start_time):
    task = importlib.import_module("sheeprl.algos.droq.droq")
    root_dir = os.path.join(f"pytest_{start_time}", "droq", os.environ["LT_DEVICES"])
    run_name = "checkpoint_buffer" if checkpoint_buffer else "no_checkpoint_buffer"
    ckpt_path = os.path.join(root_dir, run_name)
    version = 0 if not os.path.isdir(ckpt_path) else len(os.listdir(ckpt_path))
    ckpt_path = os.path.join(ckpt_path, f"version_{version}", "checkpoint")
    args = standard_args + [
        "--per_rank_batch_size=1",
        f"--buffer_size={int(os.environ['LT_DEVICES'])}",
        "--learning_starts=0",
        "--gradient_steps=1",
        f"--root_dir={root_dir}",
        f"--run_name={run_name}",
    ]
    if checkpoint_buffer:
        args.append("--checkpoint_buffer")

    with mock.patch.object(sys, "argv", [task.__file__] + args):
        for command in task.__all__:
            if command == "main":
                task.__dict__[command]()

<<<<<<< HEAD
    with mock.patch.dict(os.environ, {"LT_ACCELERATOR": "cpu", "LT_DEVICES": str(1)}):
        keys = {"agent", "qf_optimizer", "actor_optimizer", "alpha_optimizer", "args", "global_step"}
        if checkpoint_buffer:
            keys.add("rb")
        check_checkpoint(ckpt_path, keys, checkpoint_buffer)
        shutil.rmtree(f"pytest_{start_time}")
=======
    keys = {"agent", "qf_optimizer", "actor_optimizer", "alpha_optimizer", "args", "global_step"}
    if checkpoint_buffer:
        keys.add("rb")
    check_checkpoint(ckpt_path, keys, checkpoint_buffer)
    shutil.rmtree("pytest_" + start_time)
>>>>>>> 0fae2a9f


@pytest.mark.timeout(60)
@pytest.mark.parametrize("checkpoint_buffer", [True, False])
def test_sac(standard_args, checkpoint_buffer, start_time):
    task = importlib.import_module("sheeprl.algos.sac.sac")
    root_dir = os.path.join(f"pytest_{start_time}", "sac", os.environ["LT_DEVICES"])
    run_name = "checkpoint_buffer" if checkpoint_buffer else "no_checkpoint_buffer"
    ckpt_path = os.path.join(root_dir, run_name)
    version = 0 if not os.path.isdir(ckpt_path) else len(os.listdir(ckpt_path))
    ckpt_path = os.path.join(ckpt_path, f"version_{version}", "checkpoint")
    args = standard_args + [
        "--per_rank_batch_size=1",
        f"--buffer_size={int(os.environ['LT_DEVICES'])}",
        "--learning_starts=0",
        "--gradient_steps=1",
        f"--root_dir={root_dir}",
        f"--run_name={run_name}",
    ]
    if checkpoint_buffer:
        args.append("--checkpoint_buffer")

    with mock.patch.object(sys, "argv", [task.__file__] + args):
        for command in task.__all__:
            if command == "main":
                task.__dict__[command]()

<<<<<<< HEAD
    with mock.patch.dict(os.environ, {"LT_ACCELERATOR": "cpu", "LT_DEVICES": str(1)}):
        keys = {"agent", "qf_optimizer", "actor_optimizer", "alpha_optimizer", "args", "global_step"}
        if checkpoint_buffer:
            keys.add("rb")
        check_checkpoint(ckpt_path, keys, checkpoint_buffer)
        shutil.rmtree(f"pytest_{start_time}")
=======
    keys = {"agent", "qf_optimizer", "actor_optimizer", "alpha_optimizer", "args", "global_step"}
    if checkpoint_buffer:
        keys.add("rb")
    check_checkpoint(ckpt_path, keys, checkpoint_buffer)
    shutil.rmtree("pytest_" + start_time)
>>>>>>> 0fae2a9f


@pytest.mark.timeout(60)
@pytest.mark.parametrize("checkpoint_buffer", [True, False])
def test_sac_pixel_continuous(standard_args, checkpoint_buffer, start_time):
    task = importlib.import_module("sheeprl.algos.sac_pixel.sac_pixel_continuous")
    root_dir = os.path.join(f"pytest_{start_time}", "sac", os.environ["LT_DEVICES"])
    run_name = "checkpoint_buffer" if checkpoint_buffer else "no_checkpoint_buffer"
    ckpt_path = os.path.join(root_dir, run_name)
    version = 0 if not os.path.isdir(ckpt_path) else len(os.listdir(ckpt_path))
    ckpt_path = os.path.join(ckpt_path, f"version_{version}", "checkpoint")
    args = standard_args + [
        "--per_rank_batch_size=1",
        f"--buffer_size={int(os.environ['LT_DEVICES'])}",
        "--learning_starts=0",
        "--gradient_steps=1",
        f"--root_dir={root_dir}",
        f"--run_name={run_name}",
        "--cnn_keys=all",
        "--mlp_keys=all",
        "--frame_stack_keys=all",
        "--screen_size=64",
    ]
    if checkpoint_buffer:
        args.append("--checkpoint_buffer")

    with mock.patch.object(sys, "argv", [task.__file__] + args):
        for command in task.__all__:
            if command == "main":
                task.__dict__[command]()

<<<<<<< HEAD
    with mock.patch.dict(os.environ, {"LT_ACCELERATOR": "cpu", "LT_DEVICES": str(1)}):
        keys = {
            "agent",
            "encoder",
            "decoder",
            "qf_optimizer",
            "actor_optimizer",
            "alpha_optimizer",
            "encoder_optimizer",
            "decoder_optimizer",
            "args",
            "global_step",
            "batch_size",
        }
        if checkpoint_buffer:
            keys.add("rb")
        check_checkpoint(ckpt_path, keys, checkpoint_buffer)
        shutil.rmtree(f"pytest_{start_time}")
=======
    keys = {
        "agent",
        "encoder",
        "decoder",
        "qf_optimizer",
        "actor_optimizer",
        "alpha_optimizer",
        "encoder_optimizer",
        "decoder_optimizer",
        "args",
        "global_step",
        "batch_size",
    }
    if checkpoint_buffer:
        keys.add("rb")
    check_checkpoint(ckpt_path, keys, checkpoint_buffer)
    shutil.rmtree("pytest_" + start_time)
>>>>>>> 0fae2a9f


@pytest.mark.timeout(60)
@pytest.mark.parametrize("checkpoint_buffer", [True, False])
def test_sac_decoupled(standard_args, checkpoint_buffer, start_time):
    task = importlib.import_module("sheeprl.algos.sac.sac_decoupled")
    root_dir = os.path.join(f"pytest_{start_time}", "sac_decoupled", os.environ["LT_DEVICES"])
    run_name = "checkpoint_buffer" if checkpoint_buffer else "no_checkpoint_buffer"
    ckpt_path = os.path.join(root_dir, run_name)
    version = 0 if not os.path.isdir(ckpt_path) else len(os.listdir(ckpt_path))
    ckpt_path = os.path.join(ckpt_path, f"version_{version}", "checkpoint")
    args = standard_args + [
        "--per_rank_batch_size=1",
        "--learning_starts=0",
        "--gradient_steps=1",
        f"--root_dir={root_dir}",
        f"--run_name={run_name}",
    ]
    if checkpoint_buffer:
        args.append("--checkpoint_buffer")

    with mock.patch.object(sys, "argv", [task.__file__] + args):
        import torch.distributed.run as torchrun
        from torch.distributed.elastic.multiprocessing.errors import ChildFailedError
        from torch.distributed.elastic.utils import get_socket_with_port

        sock = get_socket_with_port()
        with closing(sock):
            master_port = sock.getsockname()[1]

        for command in task.__all__:
            if command == "main":
                with pytest.raises(ChildFailedError) if os.environ["LT_DEVICES"] == "1" else nullcontext():
                    torchrun_args = [
                        f"--nproc_per_node={os.environ['LT_DEVICES']}",
                        "--nnodes=1",
                        "--node-rank=0",
                        "--start-method=spawn",
                        "--master-addr=localhost",
                        f"--master-port={master_port}",
                    ] + sys.argv
                    torchrun.main(torchrun_args)

    if os.environ["LT_DEVICES"] != "1":
<<<<<<< HEAD
        with mock.patch.dict(os.environ, {"LT_ACCELERATOR": "cpu", "LT_DEVICES": str(1)}):
            keys = {"agent", "qf_optimizer", "actor_optimizer", "alpha_optimizer", "args", "global_step"}
            if checkpoint_buffer:
                keys.add("rb")
            check_checkpoint(ckpt_path, keys, checkpoint_buffer)
            shutil.rmtree(f"pytest_{start_time}")
=======
        keys = {"agent", "qf_optimizer", "actor_optimizer", "alpha_optimizer", "args", "global_step"}
        if checkpoint_buffer:
            keys.add("rb")
        check_checkpoint(ckpt_path, keys, checkpoint_buffer)
        shutil.rmtree("pytest_" + start_time)
>>>>>>> 0fae2a9f


@pytest.mark.timeout(60)
@pytest.mark.parametrize("env_id", ["discrete_dummy", "multidiscrete_dummy", "continuous_dummy"])
def test_ppo(standard_args, start_time, env_id):
    task = importlib.import_module("sheeprl.algos.ppo.ppo")
    root_dir = os.path.join(f"pytest_{start_time}", "ppo", os.environ["LT_DEVICES"])
    run_name = "test_ppo"
    ckpt_path = os.path.join(root_dir, run_name)
    version = 0 if not os.path.isdir(ckpt_path) else len(os.listdir(ckpt_path))
    ckpt_path = os.path.join(ckpt_path, f"version_{version}", "checkpoint")
    args = standard_args + [
        f"--rollout_steps={os.environ['LT_DEVICES']}",
        "--per_rank_batch_size=1",
        f"--root_dir={root_dir}",
        f"--run_name={run_name}",
        "--cnn_keys=all",
        "--mlp_keys=all",
        f"--env_id={env_id}",
    ]
    with mock.patch.object(sys, "argv", [task.__file__] + args):
        for command in task.__all__:
            if command == "main":
                task.__dict__[command]()

<<<<<<< HEAD
    with mock.patch.dict(os.environ, {"LT_ACCELERATOR": "cpu", "LT_DEVICES": str(1)}):
        check_checkpoint(ckpt_path, {"agent", "optimizer", "args", "update_step", "scheduler"})
        shutil.rmtree(f"pytest_{start_time}")
=======
    check_checkpoint(ckpt_path, {"actor", "critic", "optimizer", "args", "update_step", "scheduler"})
    shutil.rmtree("pytest_" + start_time)
>>>>>>> 0fae2a9f


@pytest.mark.timeout(60)
@pytest.mark.parametrize("env_id", ["discrete_dummy", "multidiscrete_dummy", "continuous_dummy"])
def test_ppo_decoupled(standard_args, start_time, env_id):
    task = importlib.import_module("sheeprl.algos.ppo.ppo_decoupled")
    root_dir = os.path.join(f"pytest_{start_time}", "ppo_decoupled", os.environ["LT_DEVICES"])
    run_name = "test_ppo_decoupled"
    ckpt_path = os.path.join(root_dir, run_name)
    version = 0 if not os.path.isdir(ckpt_path) else len(os.listdir(ckpt_path))
    ckpt_path = os.path.join(ckpt_path, f"version_{version}", "checkpoint")
    args = standard_args + [
        f"--rollout_steps={os.environ['LT_DEVICES']}",
        "--per_rank_batch_size=1",
        "--update_epochs=1",
        f"--root_dir={root_dir}",
        f"--run_name={run_name}",
        "--cnn_keys=all",
        "--mlp_keys=all",
        f"--env_id={env_id}",
    ]
    with mock.patch.object(sys, "argv", [task.__file__] + args):
        import torch.distributed.run as torchrun
        from torch.distributed.elastic.multiprocessing.errors import ChildFailedError
        from torch.distributed.elastic.utils import get_socket_with_port

        sock = get_socket_with_port()
        with closing(sock):
            master_port = sock.getsockname()[1]

        for command in task.__all__:
            if command == "main":
                with pytest.raises(ChildFailedError) if os.environ["LT_DEVICES"] == "1" else nullcontext():
                    torchrun_args = [
                        f"--nproc_per_node={os.environ['LT_DEVICES']}",
                        "--nnodes=1",
                        "--node-rank=0",
                        "--start-method=spawn",
                        "--master-addr=localhost",
                        f"--master-port={master_port}",
                    ] + sys.argv
                    torchrun.main(torchrun_args)

    if os.environ["LT_DEVICES"] != "1":
<<<<<<< HEAD
        with mock.patch.dict(os.environ, {"LT_ACCELERATOR": "cpu", "LT_DEVICES": str(1)}):
            check_checkpoint(ckpt_path, {"agent", "optimizer", "args", "update_step", "scheduler"})
            shutil.rmtree(f"pytest_{start_time}")
=======
        check_checkpoint(ckpt_path, {"agent", "optimizer", "args", "update_step", "scheduler"})
        shutil.rmtree("pytest_" + start_time)


@pytest.mark.timeout(60)
@pytest.mark.skipif(
    not (_IS_ATARI_AVAILABLE and _IS_ATARI_ROMS_AVAILABLE),
    reason="requires Atari games to be installed. "
    "Check https://gymnasium.farama.org/environments/atari/ for more infomation",
)
def test_ppo_atari(standard_args, start_time):
    task = importlib.import_module("sheeprl.algos.ppo_pixel.ppo_atari")
    root_dir = os.path.join("pytest_" + start_time, "ppo_atari", os.environ["LT_DEVICES"])
    run_name = "test_ppo_atari"
    ckpt_path = os.path.join(root_dir, run_name)
    version = 0 if not os.path.isdir(ckpt_path) else len(os.listdir(ckpt_path))
    ckpt_path = os.path.join(ckpt_path, f"version_{version}", "checkpoint")
    args = standard_args + [
        f"--rollout_steps={os.environ['LT_DEVICES']}",
        "--per_rank_batch_size=1",
        "--env_id=BreakoutNoFrameskip-v4",
        f"--root_dir={root_dir}",
        f"--run_name={run_name}",
    ]
    with mock.patch.object(sys, "argv", [task.__file__] + args):
        import torch.distributed.run as torchrun
        from torch.distributed.elastic.multiprocessing.errors import ChildFailedError
        from torch.distributed.elastic.utils import get_socket_with_port

        sock = get_socket_with_port()
        with closing(sock):
            master_port = sock.getsockname()[1]

        for command in task.__all__:
            if command == "main":
                with pytest.raises(ChildFailedError) if os.environ["LT_DEVICES"] == "1" else nullcontext():
                    torchrun_args = [
                        f"--nproc_per_node={os.environ['LT_DEVICES']}",
                        "--nnodes=1",
                        "--node-rank=0",
                        "--start-method=spawn",
                        "--master-addr=localhost",
                        f"--master-port={master_port}",
                    ] + sys.argv
                    torchrun.main(torchrun_args)

    if os.environ["LT_DEVICES"] != "1":
        check_checkpoint(ckpt_path, {"agent", "optimizer", "args", "update_step", "scheduler"})
        shutil.rmtree("pytest_" + start_time)


@pytest.mark.timeout(60)
def test_ppo_continuous(standard_args, start_time):
    task = importlib.import_module("sheeprl.algos.ppo_continuous.ppo_continuous")
    root_dir = os.path.join("pytest_" + start_time, "ppo_continuous", os.environ["LT_DEVICES"])
    run_name = "test_ppo_continuous"
    ckpt_path = os.path.join(root_dir, run_name)
    version = 0 if not os.path.isdir(ckpt_path) else len(os.listdir(ckpt_path))
    ckpt_path = os.path.join(ckpt_path, f"version_{version}", "checkpoint")
    args = standard_args + [
        "--rollout_steps=1",
        "--per_rank_batch_size=1",
        f"--root_dir={root_dir}",
        f"--run_name={run_name}",
    ]
    with mock.patch.object(sys, "argv", [task.__file__] + args):
        for command in task.__all__:
            if command == "main":
                task.__dict__[command]()

    check_checkpoint(ckpt_path, {"actor", "critic", "optimizer", "args", "update_step", "scheduler"})
    shutil.rmtree("pytest_" + start_time)
>>>>>>> 0fae2a9f


@pytest.mark.timeout(60)
def test_ppo_recurrent(standard_args, start_time):
    task = importlib.import_module("sheeprl.algos.ppo_recurrent.ppo_recurrent")
    root_dir = os.path.join(f"pytest_{start_time}", "ppo_recurrent", os.environ["LT_DEVICES"])
    run_name = "test_ppo_recurrent"
    ckpt_path = os.path.join(root_dir, run_name)
    version = 0 if not os.path.isdir(ckpt_path) else len(os.listdir(ckpt_path))
    ckpt_path = os.path.join(ckpt_path, f"version_{version}", "checkpoint")
    args = standard_args + [
        f"--rollout_steps={os.environ['LT_DEVICES']}",
        "--per_rank_batch_size=1",
        f"--root_dir={root_dir}",
        f"--run_name={run_name}",
    ]
    with mock.patch.object(sys, "argv", [task.__file__] + args):
        for command in task.__all__:
            if command == "main":
                task.__dict__[command]()

<<<<<<< HEAD
    with mock.patch.dict(os.environ, {"LT_ACCELERATOR": "cpu", "LT_DEVICES": str(1)}):
        check_checkpoint(ckpt_path, {"agent", "optimizer", "args", "update_step", "scheduler"})
        shutil.rmtree(f"pytest_{start_time}")
=======
    check_checkpoint(ckpt_path, {"agent", "optimizer", "args", "update_step", "scheduler"})
    shutil.rmtree("pytest_" + start_time)


@pytest.mark.timeout(60)
def test_ppo_pixel_continuous(standard_args, start_time):
    task = importlib.import_module("sheeprl.algos.ppo_pixel.ppo_pixel_continuous")
    root_dir = os.path.join("pytest_" + start_time, "ppo_pixel_continuous", os.environ["LT_DEVICES"])
    run_name = "test_ppo_pixel_continuous"
    ckpt_path = os.path.join(root_dir, run_name)
    version = 0 if not os.path.isdir(ckpt_path) else len(os.listdir(ckpt_path))
    ckpt_path = os.path.join(ckpt_path, f"version_{version}", "checkpoint")
    args = standard_args + [
        f"--rollout_steps={os.environ['LT_DEVICES']}",
        "--per_rank_batch_size=1",
        "--update_epochs=1",
        f"--root_dir={root_dir}",
        f"--run_name={run_name}",
    ]
    with mock.patch.object(sys, "argv", [task.__file__] + args):
        import torch.distributed.run as torchrun
        from torch.distributed.elastic.multiprocessing.errors import ChildFailedError
        from torch.distributed.elastic.utils import get_socket_with_port

        sock = get_socket_with_port()
        with closing(sock):
            master_port = sock.getsockname()[1]

        for command in task.__all__:
            if command == "main":
                with pytest.raises(ChildFailedError) if os.environ["LT_DEVICES"] == "1" else nullcontext():
                    torchrun_args = [
                        f"--nproc_per_node={os.environ['LT_DEVICES']}",
                        "--nnodes=1",
                        "--node-rank=0",
                        "--start-method=spawn",
                        "--master-addr=localhost",
                        f"--master-port={master_port}",
                    ] + sys.argv
                    torchrun.main(torchrun_args)

    if os.environ["LT_DEVICES"] != "1":
        check_checkpoint(ckpt_path, {"agent", "optimizer", "args", "update_step", "scheduler"})
        shutil.rmtree("pytest_" + start_time)
>>>>>>> 0fae2a9f


@pytest.mark.timeout(60)
@pytest.mark.parametrize("env_id", ["discrete_dummy", "multidiscrete_dummy", "continuous_dummy"])
@pytest.mark.parametrize("checkpoint_buffer", [True, False])
def test_dreamer_v1(standard_args, env_id, checkpoint_buffer, start_time):
    task = importlib.import_module("sheeprl.algos.dreamer_v1.dreamer_v1")
    root_dir = os.path.join(f"pytest_{start_time}", "dreamer_v1", os.environ["LT_DEVICES"])
    run_name = "checkpoint_buffer" if checkpoint_buffer else "no_checkpoint_buffer"
    ckpt_path = os.path.join(root_dir, run_name)
    version = 0 if not os.path.isdir(ckpt_path) else len(os.listdir(ckpt_path))
    ckpt_path = os.path.join(ckpt_path, f"version_{version}", "checkpoint")
    args = standard_args + [
        "--per_rank_batch_size=1",
        "--per_rank_sequence_length=1",
        f"--buffer_size={int(os.environ['LT_DEVICES'])}",
        "--learning_starts=0",
        "--gradient_steps=1",
        "--horizon=2",
        f"--env_id={env_id}",
        f"--root_dir={root_dir}",
        f"--run_name={run_name}",
        "--dense_units=8",
        "--cnn_channels_multiplier=2",
        "--recurrent_state_size=8",
        "--cnn_keys=all",
        "--mlp_keys=all",
    ]
    if checkpoint_buffer:
        args.append("--checkpoint_buffer")

    with mock.patch.object(sys, "argv", [task.__file__] + args):
        for command in task.__all__:
            if command == "main":
                task.__dict__[command]()

<<<<<<< HEAD
    with mock.patch.dict(os.environ, {"LT_ACCELERATOR": "cpu", "LT_DEVICES": str(1)}):
        keys = {
            "world_model",
            "actor",
            "critic",
            "world_optimizer",
            "actor_optimizer",
            "critic_optimizer",
            "expl_decay_steps",
            "args",
            "global_step",
            "batch_size",
        }
        if checkpoint_buffer:
            keys.add("rb")
        check_checkpoint(ckpt_path, keys, checkpoint_buffer)
        shutil.rmtree(f"pytest_{start_time}")
=======
    keys = {
        "world_model",
        "actor",
        "critic",
        "world_optimizer",
        "actor_optimizer",
        "critic_optimizer",
        "expl_decay_steps",
        "args",
        "global_step",
        "batch_size",
    }
    if checkpoint_buffer:
        keys.add("rb")
    check_checkpoint(ckpt_path, keys, checkpoint_buffer)
    shutil.rmtree("pytest_" + start_time)
>>>>>>> 0fae2a9f


@pytest.mark.timeout(60)
@pytest.mark.parametrize("env_id", ["discrete_dummy", "multidiscrete_dummy", "continuous_dummy"])
@pytest.mark.parametrize("checkpoint_buffer", [True, False])
def test_p2e_dv1(standard_args, env_id, checkpoint_buffer, start_time):
    task = importlib.import_module("sheeprl.algos.p2e_dv1.p2e_dv1")
    root_dir = os.path.join(f"pytest_{start_time}", "p2e_dv1", os.environ["LT_DEVICES"])
    run_name = "checkpoint_buffer" if checkpoint_buffer else "no_checkpoint_buffer"
    ckpt_path = os.path.join(root_dir, run_name)
    version = 0 if not os.path.isdir(ckpt_path) else len(os.listdir(ckpt_path))
    ckpt_path = os.path.join(ckpt_path, f"version_{version}", "checkpoint")
    args = standard_args + [
        "--per_rank_batch_size=2",
        "--per_rank_sequence_length=2",
        f"--buffer_size={int(os.environ['LT_DEVICES'])}",
        "--learning_starts=0",
        "--gradient_steps=1",
        "--horizon=8",
        "--env_id=" + env_id,
        f"--root_dir={root_dir}",
        f"--run_name={run_name}",
        "--dense_units=8",
        "--cnn_channels_multiplier=2",
        "--recurrent_state_size=8",
        "--cnn_keys=all",
        "--mlp_keys=all",
    ]
    if checkpoint_buffer:
        args.append("--checkpoint_buffer")

    with mock.patch.object(sys, "argv", [task.__file__] + args):
        for command in task.__all__:
            if command == "main":
                task.__dict__[command]()

<<<<<<< HEAD
    with mock.patch.dict(os.environ, {"LT_ACCELERATOR": "cpu", "LT_DEVICES": str(1)}):
        keys = {
            "world_model",
            "actor_task",
            "critic_task",
            "ensembles",
            "world_optimizer",
            "actor_task_optimizer",
            "critic_task_optimizer",
            "ensemble_optimizer",
            "expl_decay_steps",
            "args",
            "global_step",
            "batch_size",
            "actor_exploration",
            "critic_exploration",
            "actor_exploration_optimizer",
            "critic_exploration_optimizer",
        }
        if checkpoint_buffer:
            keys.add("rb")
        check_checkpoint(ckpt_path, keys, checkpoint_buffer)
        shutil.rmtree(f"pytest_{start_time}")
=======
    keys = {
        "world_model",
        "actor_task",
        "critic_task",
        "ensembles",
        "world_optimizer",
        "actor_task_optimizer",
        "critic_task_optimizer",
        "ensemble_optimizer",
        "expl_decay_steps",
        "args",
        "global_step",
        "batch_size",
        "actor_exploration",
        "critic_exploration",
        "actor_exploration_optimizer",
        "critic_exploration_optimizer",
    }
    if checkpoint_buffer:
        keys.add("rb")
    check_checkpoint(ckpt_path, keys, checkpoint_buffer)
    shutil.rmtree("pytest_" + start_time)
>>>>>>> 0fae2a9f


@pytest.mark.timeout(60)
@pytest.mark.parametrize("env_id", ["discrete_dummy", "multidiscrete_dummy", "continuous_dummy"])
@pytest.mark.parametrize("checkpoint_buffer", [True, False])
def test_dreamer_v2(standard_args, env_id, checkpoint_buffer, start_time):
    task = importlib.import_module("sheeprl.algos.dreamer_v2.dreamer_v2")
    root_dir = os.path.join(f"pytest_{start_time}", "dreamer_v2", os.environ["LT_DEVICES"])
    run_name = "checkpoint_buffer" if checkpoint_buffer else "no_checkpoint_buffer"
    ckpt_path = os.path.join(root_dir, run_name)
    version = 0 if not os.path.isdir(ckpt_path) else len(os.listdir(ckpt_path))
    ckpt_path = os.path.join(ckpt_path, f"version_{version}", "checkpoint")
    args = standard_args + [
        "--per_rank_batch_size=1",
        "--per_rank_sequence_length=1",
        f"--buffer_size={int(os.environ['LT_DEVICES'])}",
        "--learning_starts=0",
        "--gradient_steps=1",
        "--horizon=8",
        "--env_id=" + env_id,
        f"--root_dir={root_dir}",
        f"--run_name={run_name}",
        "--dense_units=8",
        "--cnn_channels_multiplier=2",
        "--recurrent_state_size=8",
        "--hidden_size=8",
        "--cnn_keys=rgb",
        "--pretrain_steps=1",
        "--layer_norm=True",
    ]
    if checkpoint_buffer:
        args.append("--checkpoint_buffer")

    with mock.patch.object(sys, "argv", [task.__file__] + args):
        for command in task.__all__:
            if command == "main":
                task.__dict__[command]()

<<<<<<< HEAD
    with mock.patch.dict(os.environ, {"LT_ACCELERATOR": "cpu", "LT_DEVICES": str(1)}):
        keys = {
            "world_model",
            "actor",
            "critic",
            "world_optimizer",
            "actor_optimizer",
            "critic_optimizer",
            "expl_decay_steps",
            "args",
            "global_step",
            "batch_size",
        }
        if checkpoint_buffer:
            keys.add("rb")
        check_checkpoint(ckpt_path, keys, checkpoint_buffer)
        shutil.rmtree(f"pytest_{start_time}")
=======
    keys = {
        "world_model",
        "actor",
        "critic",
        "world_optimizer",
        "actor_optimizer",
        "critic_optimizer",
        "expl_decay_steps",
        "args",
        "global_step",
        "batch_size",
    }
    if checkpoint_buffer:
        keys.add("rb")
    check_checkpoint(ckpt_path, keys, checkpoint_buffer)
    shutil.rmtree("pytest_" + start_time)
>>>>>>> 0fae2a9f


@pytest.mark.timeout(60)
@pytest.mark.parametrize("env_id", ["discrete_dummy", "multidiscrete_dummy", "continuous_dummy"])
@pytest.mark.parametrize("checkpoint_buffer", [True, False])
def test_p2e_dv2(standard_args, env_id, checkpoint_buffer, start_time):
    task = importlib.import_module("sheeprl.algos.p2e_dv2.p2e_dv2")
    root_dir = os.path.join(f"pytest_{start_time}", "p2e_dv2", os.environ["LT_DEVICES"])
    run_name = "checkpoint_buffer" if checkpoint_buffer else "no_checkpoint_buffer"
    ckpt_path = os.path.join(root_dir, run_name)
    version = 0 if not os.path.isdir(ckpt_path) else len(os.listdir(ckpt_path))
    ckpt_path = os.path.join(ckpt_path, f"version_{version}", "checkpoint")
    args = standard_args + [
        "--per_rank_batch_size=2",
        "--per_rank_sequence_length=2",
        f"--buffer_size={int(os.environ['LT_DEVICES'])}",
        "--learning_starts=0",
        "--gradient_steps=1",
        "--horizon=2",
        "--env_id=" + env_id,
        f"--root_dir={root_dir}",
        f"--run_name={run_name}",
        "--dense_units=8",
        "--cnn_channels_multiplier=2",
        "--recurrent_state_size=8",
        "--hidden_size=8",
        "--cnn_keys=rgb",
        "--pretrain_steps=1",
    ]
    if checkpoint_buffer:
        args.append("--checkpoint_buffer")

    with mock.patch.object(sys, "argv", [task.__file__] + args):
        for command in task.__all__:
            if command == "main":
                task.__dict__[command]()

<<<<<<< HEAD
    with mock.patch.dict(os.environ, {"LT_ACCELERATOR": "cpu", "LT_DEVICES": str(1)}):
        keys = {
            "world_model",
            "actor_task",
            "critic_task",
            "ensembles",
            "world_optimizer",
            "actor_task_optimizer",
            "critic_task_optimizer",
            "ensemble_optimizer",
            "expl_decay_steps",
            "args",
            "global_step",
            "batch_size",
            "actor_exploration",
            "critic_exploration",
            "actor_exploration_optimizer",
            "critic_exploration_optimizer",
        }
        if checkpoint_buffer:
            keys.add("rb")
        check_checkpoint(ckpt_path, keys, checkpoint_buffer)
        shutil.rmtree(f"pytest_{start_time}")
=======
    keys = {
        "world_model",
        "actor_task",
        "critic_task",
        "ensembles",
        "world_optimizer",
        "actor_task_optimizer",
        "critic_task_optimizer",
        "ensemble_optimizer",
        "expl_decay_steps",
        "args",
        "global_step",
        "batch_size",
        "actor_exploration",
        "critic_exploration",
        "actor_exploration_optimizer",
        "critic_exploration_optimizer",
    }
    if checkpoint_buffer:
        keys.add("rb")
    check_checkpoint(ckpt_path, keys, checkpoint_buffer)
    shutil.rmtree("pytest_" + start_time)
>>>>>>> 0fae2a9f
<|MERGE_RESOLUTION|>--- conflicted
+++ resolved
@@ -81,20 +81,11 @@
             if command == "main":
                 task.__dict__[command]()
 
-<<<<<<< HEAD
-    with mock.patch.dict(os.environ, {"LT_ACCELERATOR": "cpu", "LT_DEVICES": str(1)}):
-        keys = {"agent", "qf_optimizer", "actor_optimizer", "alpha_optimizer", "args", "global_step"}
-        if checkpoint_buffer:
-            keys.add("rb")
-        check_checkpoint(ckpt_path, keys, checkpoint_buffer)
-        shutil.rmtree(f"pytest_{start_time}")
-=======
     keys = {"agent", "qf_optimizer", "actor_optimizer", "alpha_optimizer", "args", "global_step"}
     if checkpoint_buffer:
         keys.add("rb")
     check_checkpoint(ckpt_path, keys, checkpoint_buffer)
-    shutil.rmtree("pytest_" + start_time)
->>>>>>> 0fae2a9f
+    shutil.rmtree(f"pytest_{start_time}")
 
 
 @pytest.mark.timeout(60)
@@ -122,20 +113,11 @@
             if command == "main":
                 task.__dict__[command]()
 
-<<<<<<< HEAD
-    with mock.patch.dict(os.environ, {"LT_ACCELERATOR": "cpu", "LT_DEVICES": str(1)}):
-        keys = {"agent", "qf_optimizer", "actor_optimizer", "alpha_optimizer", "args", "global_step"}
-        if checkpoint_buffer:
-            keys.add("rb")
-        check_checkpoint(ckpt_path, keys, checkpoint_buffer)
-        shutil.rmtree(f"pytest_{start_time}")
-=======
     keys = {"agent", "qf_optimizer", "actor_optimizer", "alpha_optimizer", "args", "global_step"}
     if checkpoint_buffer:
         keys.add("rb")
     check_checkpoint(ckpt_path, keys, checkpoint_buffer)
-    shutil.rmtree("pytest_" + start_time)
->>>>>>> 0fae2a9f
+    shutil.rmtree(f"pytest_{start_time}")
 
 
 @pytest.mark.timeout(60)
@@ -167,26 +149,6 @@
             if command == "main":
                 task.__dict__[command]()
 
-<<<<<<< HEAD
-    with mock.patch.dict(os.environ, {"LT_ACCELERATOR": "cpu", "LT_DEVICES": str(1)}):
-        keys = {
-            "agent",
-            "encoder",
-            "decoder",
-            "qf_optimizer",
-            "actor_optimizer",
-            "alpha_optimizer",
-            "encoder_optimizer",
-            "decoder_optimizer",
-            "args",
-            "global_step",
-            "batch_size",
-        }
-        if checkpoint_buffer:
-            keys.add("rb")
-        check_checkpoint(ckpt_path, keys, checkpoint_buffer)
-        shutil.rmtree(f"pytest_{start_time}")
-=======
     keys = {
         "agent",
         "encoder",
@@ -203,8 +165,7 @@
     if checkpoint_buffer:
         keys.add("rb")
     check_checkpoint(ckpt_path, keys, checkpoint_buffer)
-    shutil.rmtree("pytest_" + start_time)
->>>>>>> 0fae2a9f
+    shutil.rmtree(f"pytest_{start_time}")
 
 
 @pytest.mark.timeout(60)
@@ -249,20 +210,11 @@
                     torchrun.main(torchrun_args)
 
     if os.environ["LT_DEVICES"] != "1":
-<<<<<<< HEAD
-        with mock.patch.dict(os.environ, {"LT_ACCELERATOR": "cpu", "LT_DEVICES": str(1)}):
-            keys = {"agent", "qf_optimizer", "actor_optimizer", "alpha_optimizer", "args", "global_step"}
-            if checkpoint_buffer:
-                keys.add("rb")
-            check_checkpoint(ckpt_path, keys, checkpoint_buffer)
-            shutil.rmtree(f"pytest_{start_time}")
-=======
         keys = {"agent", "qf_optimizer", "actor_optimizer", "alpha_optimizer", "args", "global_step"}
         if checkpoint_buffer:
             keys.add("rb")
         check_checkpoint(ckpt_path, keys, checkpoint_buffer)
-        shutil.rmtree("pytest_" + start_time)
->>>>>>> 0fae2a9f
+        shutil.rmtree(f"pytest_{start_time}")
 
 
 @pytest.mark.timeout(60)
@@ -288,14 +240,8 @@
             if command == "main":
                 task.__dict__[command]()
 
-<<<<<<< HEAD
-    with mock.patch.dict(os.environ, {"LT_ACCELERATOR": "cpu", "LT_DEVICES": str(1)}):
-        check_checkpoint(ckpt_path, {"agent", "optimizer", "args", "update_step", "scheduler"})
-        shutil.rmtree(f"pytest_{start_time}")
-=======
-    check_checkpoint(ckpt_path, {"actor", "critic", "optimizer", "args", "update_step", "scheduler"})
-    shutil.rmtree("pytest_" + start_time)
->>>>>>> 0fae2a9f
+    check_checkpoint(ckpt_path, {"agent", "optimizer", "args", "update_step", "scheduler"})
+    shutil.rmtree(f"pytest_{start_time}")
 
 
 @pytest.mark.timeout(60)
@@ -340,84 +286,8 @@
                     torchrun.main(torchrun_args)
 
     if os.environ["LT_DEVICES"] != "1":
-<<<<<<< HEAD
-        with mock.patch.dict(os.environ, {"LT_ACCELERATOR": "cpu", "LT_DEVICES": str(1)}):
-            check_checkpoint(ckpt_path, {"agent", "optimizer", "args", "update_step", "scheduler"})
-            shutil.rmtree(f"pytest_{start_time}")
-=======
         check_checkpoint(ckpt_path, {"agent", "optimizer", "args", "update_step", "scheduler"})
-        shutil.rmtree("pytest_" + start_time)
-
-
-@pytest.mark.timeout(60)
-@pytest.mark.skipif(
-    not (_IS_ATARI_AVAILABLE and _IS_ATARI_ROMS_AVAILABLE),
-    reason="requires Atari games to be installed. "
-    "Check https://gymnasium.farama.org/environments/atari/ for more infomation",
-)
-def test_ppo_atari(standard_args, start_time):
-    task = importlib.import_module("sheeprl.algos.ppo_pixel.ppo_atari")
-    root_dir = os.path.join("pytest_" + start_time, "ppo_atari", os.environ["LT_DEVICES"])
-    run_name = "test_ppo_atari"
-    ckpt_path = os.path.join(root_dir, run_name)
-    version = 0 if not os.path.isdir(ckpt_path) else len(os.listdir(ckpt_path))
-    ckpt_path = os.path.join(ckpt_path, f"version_{version}", "checkpoint")
-    args = standard_args + [
-        f"--rollout_steps={os.environ['LT_DEVICES']}",
-        "--per_rank_batch_size=1",
-        "--env_id=BreakoutNoFrameskip-v4",
-        f"--root_dir={root_dir}",
-        f"--run_name={run_name}",
-    ]
-    with mock.patch.object(sys, "argv", [task.__file__] + args):
-        import torch.distributed.run as torchrun
-        from torch.distributed.elastic.multiprocessing.errors import ChildFailedError
-        from torch.distributed.elastic.utils import get_socket_with_port
-
-        sock = get_socket_with_port()
-        with closing(sock):
-            master_port = sock.getsockname()[1]
-
-        for command in task.__all__:
-            if command == "main":
-                with pytest.raises(ChildFailedError) if os.environ["LT_DEVICES"] == "1" else nullcontext():
-                    torchrun_args = [
-                        f"--nproc_per_node={os.environ['LT_DEVICES']}",
-                        "--nnodes=1",
-                        "--node-rank=0",
-                        "--start-method=spawn",
-                        "--master-addr=localhost",
-                        f"--master-port={master_port}",
-                    ] + sys.argv
-                    torchrun.main(torchrun_args)
-
-    if os.environ["LT_DEVICES"] != "1":
-        check_checkpoint(ckpt_path, {"agent", "optimizer", "args", "update_step", "scheduler"})
-        shutil.rmtree("pytest_" + start_time)
-
-
-@pytest.mark.timeout(60)
-def test_ppo_continuous(standard_args, start_time):
-    task = importlib.import_module("sheeprl.algos.ppo_continuous.ppo_continuous")
-    root_dir = os.path.join("pytest_" + start_time, "ppo_continuous", os.environ["LT_DEVICES"])
-    run_name = "test_ppo_continuous"
-    ckpt_path = os.path.join(root_dir, run_name)
-    version = 0 if not os.path.isdir(ckpt_path) else len(os.listdir(ckpt_path))
-    ckpt_path = os.path.join(ckpt_path, f"version_{version}", "checkpoint")
-    args = standard_args + [
-        "--rollout_steps=1",
-        "--per_rank_batch_size=1",
-        f"--root_dir={root_dir}",
-        f"--run_name={run_name}",
-    ]
-    with mock.patch.object(sys, "argv", [task.__file__] + args):
-        for command in task.__all__:
-            if command == "main":
-                task.__dict__[command]()
-
-    check_checkpoint(ckpt_path, {"actor", "critic", "optimizer", "args", "update_step", "scheduler"})
-    shutil.rmtree("pytest_" + start_time)
->>>>>>> 0fae2a9f
+        shutil.rmtree(f"pytest_{start_time}")
 
 
 @pytest.mark.timeout(60)
@@ -439,56 +309,8 @@
             if command == "main":
                 task.__dict__[command]()
 
-<<<<<<< HEAD
-    with mock.patch.dict(os.environ, {"LT_ACCELERATOR": "cpu", "LT_DEVICES": str(1)}):
-        check_checkpoint(ckpt_path, {"agent", "optimizer", "args", "update_step", "scheduler"})
-        shutil.rmtree(f"pytest_{start_time}")
-=======
     check_checkpoint(ckpt_path, {"agent", "optimizer", "args", "update_step", "scheduler"})
-    shutil.rmtree("pytest_" + start_time)
-
-
-@pytest.mark.timeout(60)
-def test_ppo_pixel_continuous(standard_args, start_time):
-    task = importlib.import_module("sheeprl.algos.ppo_pixel.ppo_pixel_continuous")
-    root_dir = os.path.join("pytest_" + start_time, "ppo_pixel_continuous", os.environ["LT_DEVICES"])
-    run_name = "test_ppo_pixel_continuous"
-    ckpt_path = os.path.join(root_dir, run_name)
-    version = 0 if not os.path.isdir(ckpt_path) else len(os.listdir(ckpt_path))
-    ckpt_path = os.path.join(ckpt_path, f"version_{version}", "checkpoint")
-    args = standard_args + [
-        f"--rollout_steps={os.environ['LT_DEVICES']}",
-        "--per_rank_batch_size=1",
-        "--update_epochs=1",
-        f"--root_dir={root_dir}",
-        f"--run_name={run_name}",
-    ]
-    with mock.patch.object(sys, "argv", [task.__file__] + args):
-        import torch.distributed.run as torchrun
-        from torch.distributed.elastic.multiprocessing.errors import ChildFailedError
-        from torch.distributed.elastic.utils import get_socket_with_port
-
-        sock = get_socket_with_port()
-        with closing(sock):
-            master_port = sock.getsockname()[1]
-
-        for command in task.__all__:
-            if command == "main":
-                with pytest.raises(ChildFailedError) if os.environ["LT_DEVICES"] == "1" else nullcontext():
-                    torchrun_args = [
-                        f"--nproc_per_node={os.environ['LT_DEVICES']}",
-                        "--nnodes=1",
-                        "--node-rank=0",
-                        "--start-method=spawn",
-                        "--master-addr=localhost",
-                        f"--master-port={master_port}",
-                    ] + sys.argv
-                    torchrun.main(torchrun_args)
-
-    if os.environ["LT_DEVICES"] != "1":
-        check_checkpoint(ckpt_path, {"agent", "optimizer", "args", "update_step", "scheduler"})
-        shutil.rmtree("pytest_" + start_time)
->>>>>>> 0fae2a9f
+    shutil.rmtree(f"pytest_{start_time}")
 
 
 @pytest.mark.timeout(60)
@@ -525,25 +347,6 @@
             if command == "main":
                 task.__dict__[command]()
 
-<<<<<<< HEAD
-    with mock.patch.dict(os.environ, {"LT_ACCELERATOR": "cpu", "LT_DEVICES": str(1)}):
-        keys = {
-            "world_model",
-            "actor",
-            "critic",
-            "world_optimizer",
-            "actor_optimizer",
-            "critic_optimizer",
-            "expl_decay_steps",
-            "args",
-            "global_step",
-            "batch_size",
-        }
-        if checkpoint_buffer:
-            keys.add("rb")
-        check_checkpoint(ckpt_path, keys, checkpoint_buffer)
-        shutil.rmtree(f"pytest_{start_time}")
-=======
     keys = {
         "world_model",
         "actor",
@@ -559,8 +362,7 @@
     if checkpoint_buffer:
         keys.add("rb")
     check_checkpoint(ckpt_path, keys, checkpoint_buffer)
-    shutil.rmtree("pytest_" + start_time)
->>>>>>> 0fae2a9f
+    shutil.rmtree(f"pytest_{start_time}")
 
 
 @pytest.mark.timeout(60)
@@ -597,31 +399,6 @@
             if command == "main":
                 task.__dict__[command]()
 
-<<<<<<< HEAD
-    with mock.patch.dict(os.environ, {"LT_ACCELERATOR": "cpu", "LT_DEVICES": str(1)}):
-        keys = {
-            "world_model",
-            "actor_task",
-            "critic_task",
-            "ensembles",
-            "world_optimizer",
-            "actor_task_optimizer",
-            "critic_task_optimizer",
-            "ensemble_optimizer",
-            "expl_decay_steps",
-            "args",
-            "global_step",
-            "batch_size",
-            "actor_exploration",
-            "critic_exploration",
-            "actor_exploration_optimizer",
-            "critic_exploration_optimizer",
-        }
-        if checkpoint_buffer:
-            keys.add("rb")
-        check_checkpoint(ckpt_path, keys, checkpoint_buffer)
-        shutil.rmtree(f"pytest_{start_time}")
-=======
     keys = {
         "world_model",
         "actor_task",
@@ -643,8 +420,7 @@
     if checkpoint_buffer:
         keys.add("rb")
     check_checkpoint(ckpt_path, keys, checkpoint_buffer)
-    shutil.rmtree("pytest_" + start_time)
->>>>>>> 0fae2a9f
+    shutil.rmtree(f"pytest_{start_time}")
 
 
 @pytest.mark.timeout(60)
@@ -683,25 +459,6 @@
             if command == "main":
                 task.__dict__[command]()
 
-<<<<<<< HEAD
-    with mock.patch.dict(os.environ, {"LT_ACCELERATOR": "cpu", "LT_DEVICES": str(1)}):
-        keys = {
-            "world_model",
-            "actor",
-            "critic",
-            "world_optimizer",
-            "actor_optimizer",
-            "critic_optimizer",
-            "expl_decay_steps",
-            "args",
-            "global_step",
-            "batch_size",
-        }
-        if checkpoint_buffer:
-            keys.add("rb")
-        check_checkpoint(ckpt_path, keys, checkpoint_buffer)
-        shutil.rmtree(f"pytest_{start_time}")
-=======
     keys = {
         "world_model",
         "actor",
@@ -717,8 +474,7 @@
     if checkpoint_buffer:
         keys.add("rb")
     check_checkpoint(ckpt_path, keys, checkpoint_buffer)
-    shutil.rmtree("pytest_" + start_time)
->>>>>>> 0fae2a9f
+    shutil.rmtree(f"pytest_{start_time}")
 
 
 @pytest.mark.timeout(60)
@@ -756,31 +512,6 @@
             if command == "main":
                 task.__dict__[command]()
 
-<<<<<<< HEAD
-    with mock.patch.dict(os.environ, {"LT_ACCELERATOR": "cpu", "LT_DEVICES": str(1)}):
-        keys = {
-            "world_model",
-            "actor_task",
-            "critic_task",
-            "ensembles",
-            "world_optimizer",
-            "actor_task_optimizer",
-            "critic_task_optimizer",
-            "ensemble_optimizer",
-            "expl_decay_steps",
-            "args",
-            "global_step",
-            "batch_size",
-            "actor_exploration",
-            "critic_exploration",
-            "actor_exploration_optimizer",
-            "critic_exploration_optimizer",
-        }
-        if checkpoint_buffer:
-            keys.add("rb")
-        check_checkpoint(ckpt_path, keys, checkpoint_buffer)
-        shutil.rmtree(f"pytest_{start_time}")
-=======
     keys = {
         "world_model",
         "actor_task",
@@ -802,5 +533,4 @@
     if checkpoint_buffer:
         keys.add("rb")
     check_checkpoint(ckpt_path, keys, checkpoint_buffer)
-    shutil.rmtree("pytest_" + start_time)
->>>>>>> 0fae2a9f
+    shutil.rmtree(f"pytest_{start_time}")